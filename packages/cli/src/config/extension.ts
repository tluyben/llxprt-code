/**
 * @license
 * Copyright 2025 Google LLC
 * SPDX-License-Identifier: Apache-2.0
 */

<<<<<<< HEAD
import { MCPServerConfig } from '@vybestack/llxprt-code-core';
=======
import { MCPServerConfig, GeminiCLIExtension } from '@google/gemini-cli-core';
>>>>>>> f650be2c
import * as fs from 'fs';
import * as path from 'path';
import * as os from 'os';

export const EXTENSIONS_DIRECTORY_NAME = path.join('.llxprt', 'extensions');
export const EXTENSIONS_CONFIG_FILENAME = 'gemini-extension.json';

export interface Extension {
  config: ExtensionConfig;
  contextFiles: string[];
}

export interface ExtensionConfig {
  name: string;
  version: string;
  mcpServers?: Record<string, MCPServerConfig>;
  contextFileName?: string | string[];
  excludeTools?: string[];
}

export function loadExtensions(workspaceDir: string): Extension[] {
  const allExtensions = [
    ...loadExtensionsFromDir(workspaceDir),
    ...loadExtensionsFromDir(os.homedir()),
  ];

  const uniqueExtensions = new Map<string, Extension>();
  for (const extension of allExtensions) {
    if (!uniqueExtensions.has(extension.config.name)) {
      uniqueExtensions.set(extension.config.name, extension);
    }
  }

  return Array.from(uniqueExtensions.values());
}

function loadExtensionsFromDir(dir: string): Extension[] {
  const extensionsDir = path.join(dir, EXTENSIONS_DIRECTORY_NAME);
  if (!fs.existsSync(extensionsDir)) {
    return [];
  }

  const extensions: Extension[] = [];
  for (const subdir of fs.readdirSync(extensionsDir)) {
    const extensionDir = path.join(extensionsDir, subdir);

    const extension = loadExtension(extensionDir);
    if (extension != null) {
      extensions.push(extension);
    }
  }
  return extensions;
}

function loadExtension(extensionDir: string): Extension | null {
  if (!fs.statSync(extensionDir).isDirectory()) {
    console.error(
      `Warning: unexpected file ${extensionDir} in extensions directory.`,
    );
    return null;
  }

  const configFilePath = path.join(extensionDir, EXTENSIONS_CONFIG_FILENAME);
  if (!fs.existsSync(configFilePath)) {
    console.error(
      `Warning: extension directory ${extensionDir} does not contain a config file ${configFilePath}.`,
    );
    return null;
  }

  try {
    const configContent = fs.readFileSync(configFilePath, 'utf-8');
    const config = JSON.parse(configContent) as ExtensionConfig;
    if (!config.name || !config.version) {
      console.error(
        `Invalid extension config in ${configFilePath}: missing name or version.`,
      );
      return null;
    }

    const contextFiles = getContextFileNames(config)
      .map((contextFileName) => path.join(extensionDir, contextFileName))
      .filter((contextFilePath) => fs.existsSync(contextFilePath));

    return {
      config,
      contextFiles,
    };
  } catch (e) {
    console.error(
      `Warning: error parsing extension config in ${configFilePath}: ${e}`,
    );
    return null;
  }
}

function getContextFileNames(config: ExtensionConfig): string[] {
  if (!config.contextFileName) {
    return ['LLXPRT.md'];
  } else if (!Array.isArray(config.contextFileName)) {
    return [config.contextFileName];
  }
  return config.contextFileName;
}

export function annotateActiveExtensions(
  extensions: Extension[],
  enabledExtensionNames: string[],
): GeminiCLIExtension[] {
  const annotatedExtensions: GeminiCLIExtension[] = [];

  if (enabledExtensionNames.length === 0) {
    return extensions.map((extension) => ({
      name: extension.config.name,
      version: extension.config.version,
      isActive: true,
    }));
  }

  const lowerCaseEnabledExtensions = new Set(
    enabledExtensionNames.map((e) => e.trim().toLowerCase()),
  );

  if (
    lowerCaseEnabledExtensions.size === 1 &&
    lowerCaseEnabledExtensions.has('none')
  ) {
    return extensions.map((extension) => ({
      name: extension.config.name,
      version: extension.config.version,
      isActive: false,
    }));
  }

  const notFoundNames = new Set(lowerCaseEnabledExtensions);

  for (const extension of extensions) {
    const lowerCaseName = extension.config.name.toLowerCase();
    const isActive = lowerCaseEnabledExtensions.has(lowerCaseName);

    if (isActive) {
      notFoundNames.delete(lowerCaseName);
    }

    annotatedExtensions.push({
      name: extension.config.name,
      version: extension.config.version,
      isActive,
    });
  }

  for (const requestedName of notFoundNames) {
    console.error(`Extension not found: ${requestedName}`);
  }

  return annotatedExtensions;
}<|MERGE_RESOLUTION|>--- conflicted
+++ resolved
@@ -4,11 +4,7 @@
  * SPDX-License-Identifier: Apache-2.0
  */
 
-<<<<<<< HEAD
-import { MCPServerConfig } from '@vybestack/llxprt-code-core';
-=======
-import { MCPServerConfig, GeminiCLIExtension } from '@google/gemini-cli-core';
->>>>>>> f650be2c
+import { MCPServerConfig, GeminiCLIExtension } from '@vybestack/llxprt-code-core';
 import * as fs from 'fs';
 import * as path from 'path';
 import * as os from 'os';
