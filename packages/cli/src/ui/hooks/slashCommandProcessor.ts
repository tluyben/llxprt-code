--- conflicted
+++ resolved
@@ -257,7 +257,6 @@
         },
       },
       {
-<<<<<<< HEAD
         name: 'auth',
         description: 'change the auth method',
         action: async (_mainCommand, authMode, _args) => {
@@ -328,8 +327,6 @@
         },
       },
       {
-=======
->>>>>>> 97cc1e64
         name: 'editor',
         description: 'set external editor preference',
         action: (_mainCommand, _subCommand, _args) => openEditorDialog(),
@@ -1626,14 +1623,10 @@
   }, [
     addMessage,
     openEditorDialog,
-<<<<<<< HEAD
     openProviderModelDialog,
     openProviderDialog,
-    openPrivacyNotice,
     clearItems,
     refreshStatic,
-=======
->>>>>>> 97cc1e64
     toggleCorgiMode,
     savedChatTags,
     config,
@@ -1646,6 +1639,8 @@
     pendingCompressionItemRef,
     setPendingCompressionItem,
     checkPaymentModeChange,
+    openAuthDialog,
+    settings,
   ]);
 
   const handleSlashCommand = useCallback(
