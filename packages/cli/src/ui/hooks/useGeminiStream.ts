/**
 * @license
 * Copyright 2025 Google LLC
 * SPDX-License-Identifier: Apache-2.0
 */

import { useState, useRef, useCallback, useEffect, useMemo } from 'react';
import { useInput } from 'ink';
import {
  Config,
  GeminiClient,
  GeminiEventType as ServerGeminiEventType,
  ServerGeminiStreamEvent as GeminiEvent,
  ServerGeminiContentEvent as ContentEvent,
  ServerGeminiErrorEvent as ErrorEvent,
  ServerGeminiChatCompressedEvent,
  getErrorMessage,
  isNodeError,
  MessageSenderType,
  ToolCallRequestInfo,
  logUserPrompt,
  GitService,
  EditorType,
  ThoughtSummary,
  UnauthorizedError,
  UserPromptEvent,
  DEFAULT_GEMINI_FLASH_MODEL,
} from '@google/gemini-cli-core';
import { type Part, type PartListUnion } from '@google/genai';
import {
  StreamingState,
  HistoryItem,
  HistoryItemWithoutId,
  HistoryItemToolGroup,
  HistoryItemGemini,
  HistoryItemGeminiContent,
  MessageType,
  SlashCommandProcessorResult,
  ToolCallStatus,
} from '../types.js';
import { isAtCommand } from '../utils/commandUtils.js';
import { parseAndFormatApiError } from '../utils/errorParsing.js';
import { useShellCommandProcessor } from './shellCommandProcessor.js';
import { handleAtCommand } from './atCommandProcessor.js';
import { findLastSafeSplitPoint } from '../utils/markdownUtilities.js';
import { useStateAndRef } from './useStateAndRef.js';
import { UseHistoryManagerReturn } from './useHistoryManager.js';
import { useLogger } from './useLogger.js';
import { promises as fs } from 'fs';
import path from 'path';
import {
  useReactToolScheduler,
  mapToDisplay as mapTrackedToolCallsToDisplay,
  TrackedToolCall,
  TrackedCompletedToolCall,
  TrackedCancelledToolCall,
} from './useReactToolScheduler.js';
<<<<<<< HEAD
=======
import { getProviderManager } from '../../providers/providerManagerInstance.js';
>>>>>>> c0e2903a

export function mergePartListUnions(list: PartListUnion[]): PartListUnion {
  const resultParts: PartListUnion = [];
  for (const item of list) {
    if (Array.isArray(item)) {
      resultParts.push(...item);
    } else {
      resultParts.push(item);
    }
  }
  return resultParts;
}

enum StreamProcessingStatus {
  Completed,
  UserCancelled,
  Error,
}

/**
 * Get the display model name
 */
function getDisplayModelName(config: Config): string {
  return config.getModel();
}

/**
 * Manages the Gemini stream, including user input, command processing,
 * API interaction, and tool call lifecycle.
 */
export const useGeminiStream = (
  geminiClient: GeminiClient,
  history: HistoryItem[],
  addItem: UseHistoryManagerReturn['addItem'],
  setShowHelp: React.Dispatch<React.SetStateAction<boolean>>,
  config: Config,
  onDebugMessage: (message: string) => void,
  handleSlashCommand: (
    cmd: PartListUnion,
  ) => Promise<SlashCommandProcessorResult | false>,
  shellModeActive: boolean,
  getPreferredEditor: () => EditorType | undefined,
  onAuthError: () => void,
  performMemoryRefresh: () => Promise<void>,
) => {
  const [initError, setInitError] = useState<string | null>(null);
  const abortControllerRef = useRef<AbortController | null>(null);
  const turnCancelledRef = useRef(false);
  const [isResponding, setIsResponding] = useState<boolean>(false);
  const [thought, setThought] = useState<ThoughtSummary | null>(null);
  const [pendingHistoryItemRef, setPendingHistoryItem] =
    useStateAndRef<HistoryItemWithoutId | null>(null);
  const processedMemoryToolsRef = useRef<Set<string>>(new Set());
  const logger = useLogger();
<<<<<<< HEAD
=======

  // NEW: Track announced tool calls and cancellation state
  const announcedToolCallsRef = useRef<
    Map<string, { name: string; announced: number }>
  >(new Map());
  const cancelledTurnRef = useRef(false);
  const gracePeriodTimeoutRef = useRef<NodeJS.Timeout | null>(null);
  const cancelledToolIdsRef = useRef<Set<string>>(new Set());
>>>>>>> c0e2903a
  const gitService = useMemo(() => {
    if (!config.getProjectRoot()) {
      return;
    }
    return new GitService(config.getProjectRoot());
  }, [config]);

  const [toolCalls, scheduleToolCalls, markToolsAsSubmitted] =
    useReactToolScheduler(
      async (completedToolCallsFromScheduler) => {
        // This onComplete is called when ALL scheduled tools for a given batch are done.
        if (completedToolCallsFromScheduler.length > 0) {
          // Add the final state of these tools to the history for display.
          addItem(
            mapTrackedToolCallsToDisplay(
              completedToolCallsFromScheduler as TrackedToolCall[],
            ),
            Date.now(),
          );

          // Handle tool response submission immediately when tools complete
          await handleCompletedTools(
            completedToolCallsFromScheduler as TrackedToolCall[],
          );
        }
      },
      config,
      setPendingHistoryItem,
      getPreferredEditor,
    );

  const pendingToolCallGroupDisplay = useMemo(
    () =>
      toolCalls.length ? mapTrackedToolCallsToDisplay(toolCalls) : undefined,
    [toolCalls],
  );

  const onExec = useCallback(async (done: Promise<void>) => {
    setIsResponding(true);
    await done;
    setIsResponding(false);
  }, []);
  const { handleShellCommand } = useShellCommandProcessor(
    addItem,
    setPendingHistoryItem,
    onExec,
    onDebugMessage,
    config,
    geminiClient,
  );

  const streamingState = useMemo(() => {
    if (toolCalls.some((tc) => tc.status === 'awaiting_approval')) {
      return StreamingState.WaitingForConfirmation;
    }
    if (
      isResponding ||
      toolCalls.some(
        (tc) =>
          tc.status === 'executing' ||
          tc.status === 'scheduled' ||
          tc.status === 'validating' ||
          ((tc.status === 'success' ||
            tc.status === 'error' ||
            tc.status === 'cancelled') &&
            !(tc as TrackedCompletedToolCall | TrackedCancelledToolCall)
              .responseSubmittedToGemini),
      )
    ) {
      return StreamingState.Responding;
    }
    return StreamingState.Idle;
  }, [isResponding, toolCalls]);

  useInput((_input, key) => {
    if (streamingState === StreamingState.Responding && key.escape) {
      if (turnCancelledRef.current) {
        return;
      }

      onDebugMessage('[ESC] Cancellation initiated');
      onDebugMessage(
        `[ESC] Current tool calls: ${toolCalls
          .map((tc) => `${tc.request.name}(${tc.request.callId}):${tc.status}`)
          .join(', ')}`,
      );
      onDebugMessage(
        `[ESC] Announced tools: ${Array.from(
          announcedToolCallsRef.current.entries(),
        )
          .map(([id, info]) => `${info.name}(${id})`)
          .join(', ')}`,
      );

      turnCancelledRef.current = true;
      cancelledTurnRef.current = true;

      // Abort in-flight Gemini request to stop further stream processing
      abortControllerRef.current?.abort();

      // Handle any pending history items
      if (pendingHistoryItemRef.current) {
        addItem(pendingHistoryItemRef.current, Date.now());
      }

      // NEW: Handle pending tool calls for OpenAI and other providers
      const providerManager = getProviderManager();
      if (providerManager.hasActiveProvider()) {
        // Get all tool calls that have been submitted to the model
        const submittedIds = new Set(
          toolCalls
            .filter(
              (tc) =>
                (tc.status === 'success' ||
                  tc.status === 'error' ||
                  tc.status === 'cancelled') &&
                (tc as TrackedCompletedToolCall | TrackedCancelledToolCall)
                  .responseSubmittedToGemini,
            )
            .map((tc) => tc.request.callId),
        );

        const pendingCancellations: Part[] = [];

        // First, add cancellations for all announced tools that haven't been submitted
        announcedToolCallsRef.current.forEach((toolInfo, callId) => {
          if (
            !submittedIds.has(callId) &&
            !cancelledToolIdsRef.current.has(callId)
          ) {
            pendingCancellations.push({
              functionResponse: {
                id: callId,
                name: toolInfo.name,
                response: {
                  error: 'Operation cancelled by user',
                  llmContent:
                    'The operation was cancelled by the user pressing ESC.',
                },
              },
            });
            cancelledToolIdsRef.current.add(callId);
          }
        });

        // Also check for any tools in toolCalls that are in progress
        toolCalls.forEach((tc) => {
          if (
            !submittedIds.has(tc.request.callId) &&
            announcedToolCallsRef.current.has(tc.request.callId) &&
            tc.status !== 'cancelled' &&
            !cancelledToolIdsRef.current.has(tc.request.callId)
          ) {
            // Mark this tool as needing cancellation
            const toolInfo = announcedToolCallsRef.current.get(
              tc.request.callId,
            );
            if (
              toolInfo &&
              !pendingCancellations.some(
                (p) => p.functionResponse?.id === tc.request.callId,
              )
            ) {
              pendingCancellations.push({
                functionResponse: {
                  id: tc.request.callId,
                  name: toolInfo.name,
                  response: {
                    error: 'Operation cancelled by user',
                    llmContent:
                      'The operation was cancelled by the user pressing ESC.',
                  },
                },
              });
              cancelledToolIdsRef.current.add(tc.request.callId);
            }
          }
        });

        if (pendingCancellations.length > 0) {
          onDebugMessage(
            `[ESC] Sending ${pendingCancellations.length} cancellation responses for pending tool calls`,
          );
          // Send cancellation responses immediately
          submitQuery(pendingCancellations, {
            isContinuation: true,
            isCancellation: true,
          });
        }
      }

      // Clear announced tools tracking
      announcedToolCallsRef.current.clear();

      addItem(
        {
          type: MessageType.INFO,
          text: 'Request cancelled. Please wait a moment before sending a new message...',
        },
        Date.now(),
      );

      setPendingHistoryItem(null);
      setIsResponding(false);

      // NEW: Set grace period
      if (gracePeriodTimeoutRef.current) {
        clearTimeout(gracePeriodTimeoutRef.current);
      }
      gracePeriodTimeoutRef.current = setTimeout(() => {
        cancelledTurnRef.current = false;
        gracePeriodTimeoutRef.current = null;
        cancelledToolIdsRef.current.clear();
        onDebugMessage('[ESC] Grace period ended, new messages allowed');
      }, 500); // Half second grace period
    }
  });

  const prepareQueryForGemini = useCallback(
    async (
      query: PartListUnion,
      userMessageTimestamp: number,
      abortSignal: AbortSignal,
    ): Promise<{
      queryToSend: PartListUnion | null;
      shouldProceed: boolean;
    }> => {
      if (turnCancelledRef.current) {
        return { queryToSend: null, shouldProceed: false };
      }
      if (typeof query === 'string' && query.trim().length === 0) {
        return { queryToSend: null, shouldProceed: false };
      }

      let localQueryToSendToGemini: PartListUnion | null = null;

      if (typeof query === 'string') {
        const trimmedQuery = query.trim();
        logUserPrompt(
          config,
          new UserPromptEvent(trimmedQuery.length, trimmedQuery),
        );
        onDebugMessage(`User query: '${trimmedQuery}'`);
        await logger?.logMessage(MessageSenderType.USER, trimmedQuery);

        // Handle UI-only commands first
        const slashCommandResult = await handleSlashCommand(trimmedQuery);

        if (slashCommandResult) {
          if (slashCommandResult.type === 'schedule_tool') {
            const { toolName, toolArgs } = slashCommandResult;
            const toolCallRequest: ToolCallRequestInfo = {
              callId: `${toolName}-${Date.now()}-${Math.random().toString(16).slice(2)}`,
              name: toolName,
              args: toolArgs,
              isClientInitiated: true,
            };
            scheduleToolCalls([toolCallRequest], abortSignal);
          }

          return { queryToSend: null, shouldProceed: false };
        }

        if (shellModeActive && handleShellCommand(trimmedQuery, abortSignal)) {
          return { queryToSend: null, shouldProceed: false };
        }

        // Handle @-commands (which might involve tool calls)
        if (isAtCommand(trimmedQuery)) {
          const atCommandResult = await handleAtCommand({
            query: trimmedQuery,
            config,
            addItem,
            onDebugMessage,
            messageId: userMessageTimestamp,
            signal: abortSignal,
          });
          if (!atCommandResult.shouldProceed) {
            return { queryToSend: null, shouldProceed: false };
          }
          localQueryToSendToGemini = atCommandResult.processedQuery;
        } else {
          // Normal query for Gemini
          addItem(
            { type: MessageType.USER, text: trimmedQuery },
            userMessageTimestamp,
          );
          localQueryToSendToGemini = trimmedQuery;
        }
      } else {
        // It's a function response (PartListUnion that isn't a string)
        localQueryToSendToGemini = query;
      }

      if (localQueryToSendToGemini === null) {
        onDebugMessage(
          'Query processing resulted in null, not sending to Gemini.',
        );
        return { queryToSend: null, shouldProceed: false };
      }
      return { queryToSend: localQueryToSendToGemini, shouldProceed: true };
    },
    [
      config,
      addItem,
      onDebugMessage,
      handleShellCommand,
      handleSlashCommand,
      logger,
      shellModeActive,
      scheduleToolCalls,
    ],
  );

  // --- Stream Event Handlers ---

  const handleContentEvent = useCallback(
    (
      eventValue: ContentEvent['value'],
      currentGeminiMessageBuffer: string,
      userMessageTimestamp: number,
    ): string => {
      if (turnCancelledRef.current) {
        // Prevents additional output after a user initiated cancel.
        return '';
      }
      let newGeminiMessageBuffer = currentGeminiMessageBuffer + eventValue;
      if (
        pendingHistoryItemRef.current?.type !== 'gemini' &&
        pendingHistoryItemRef.current?.type !== 'gemini_content'
      ) {
        if (pendingHistoryItemRef.current) {
          addItem(pendingHistoryItemRef.current, userMessageTimestamp);
        }
        setPendingHistoryItem({
          type: 'gemini',
          text: '',
          model: getDisplayModelName(config),
        });
        newGeminiMessageBuffer = eventValue;
      }
      // Split large messages for better rendering performance. Ideally,
      // we should maximize the amount of output sent to <Static />.
      const splitPoint = findLastSafeSplitPoint(newGeminiMessageBuffer);
      if (splitPoint === newGeminiMessageBuffer.length) {
        // Update the existing message with accumulated content
        setPendingHistoryItem((item) => ({
          type: item?.type as 'gemini' | 'gemini_content',
          text: newGeminiMessageBuffer,
          model:
            (item as Partial<HistoryItemGemini>)?.model ||
            getDisplayModelName(config),
        }));
      } else {
        // This indicates that we need to split up this Gemini Message.
        // Splitting a message is primarily a performance consideration. There is a
        // <Static> component at the root of App.tsx which takes care of rendering
        // content statically or dynamically. Everything but the last message is
        // treated as static in order to prevent re-rendering an entire message history
        // multiple times per-second (as streaming occurs). Prior to this change you'd
        // see heavy flickering of the terminal. This ensures that larger messages get
        // broken up so that there are more "statically" rendered.
        const beforeText = newGeminiMessageBuffer.substring(0, splitPoint);
        const afterText = newGeminiMessageBuffer.substring(splitPoint);
        const itemType = pendingHistoryItemRef.current?.type as
          | 'gemini'
          | 'gemini_content';
        const historyItem: HistoryItemGemini | HistoryItemGeminiContent = {
          type: itemType || 'gemini',
          text: beforeText,
          model:
            (pendingHistoryItemRef.current as Partial<HistoryItemGemini>)
              ?.model || getDisplayModelName(config),
        };
        addItem(historyItem, userMessageTimestamp);
        setPendingHistoryItem({
          type: 'gemini_content',
          text: afterText,
          model: getDisplayModelName(config),
        });
        newGeminiMessageBuffer = afterText;
      }
      return newGeminiMessageBuffer;
    },
    [addItem, pendingHistoryItemRef, setPendingHistoryItem, config],
  );

  const handleUserCancelledEvent = useCallback(
    (userMessageTimestamp: number) => {
      if (turnCancelledRef.current) {
        return;
      }
      if (pendingHistoryItemRef.current) {
        if (pendingHistoryItemRef.current.type === 'tool_group') {
          const updatedTools = pendingHistoryItemRef.current.tools.map(
            (tool) =>
              tool.status === ToolCallStatus.Pending ||
              tool.status === ToolCallStatus.Confirming ||
              tool.status === ToolCallStatus.Executing
                ? { ...tool, status: ToolCallStatus.Canceled }
                : tool,
          );
          const pendingItem: HistoryItemToolGroup = {
            ...pendingHistoryItemRef.current,
            tools: updatedTools,
          };
          addItem(pendingItem, userMessageTimestamp);
        } else {
          addItem(pendingHistoryItemRef.current, userMessageTimestamp);
        }
        setPendingHistoryItem(null);
      }
      addItem(
        { type: MessageType.INFO, text: 'User cancelled the request.' },
        userMessageTimestamp,
      );
      setIsResponding(false);
    },
    [addItem, pendingHistoryItemRef, setPendingHistoryItem],
  );

  const handleErrorEvent = useCallback(
    (eventValue: ErrorEvent['value'], userMessageTimestamp: number) => {
      if (pendingHistoryItemRef.current) {
        addItem(pendingHistoryItemRef.current, userMessageTimestamp);
        setPendingHistoryItem(null);
      }
      addItem(
        {
          type: MessageType.ERROR,
          text: parseAndFormatApiError(
            eventValue.error,
            config.getContentGeneratorConfig().authType,
            undefined,
            config.getModel(),
            DEFAULT_GEMINI_FLASH_MODEL,
          ),
        },
        userMessageTimestamp,
      );
    },
    [addItem, pendingHistoryItemRef, setPendingHistoryItem, config],
  );

  const handleChatCompressionEvent = useCallback(
    (eventValue: ServerGeminiChatCompressedEvent['value']) =>
      addItem(
        {
          type: 'info',
          text:
            `IMPORTANT: This conversation approached the input token limit for ${config.getModel()}. ` +
            `A compressed context will be sent for future messages (compressed from: ` +
            `${eventValue?.originalTokenCount ?? 'unknown'} to ` +
            `${eventValue?.newTokenCount ?? 'unknown'} tokens).`,
        },
        Date.now(),
      ),
    [addItem, config],
  );

  const processGeminiStreamEvents = useCallback(
    async (
      stream: AsyncIterable<GeminiEvent>,
      userMessageTimestamp: number,
      signal: AbortSignal,
    ): Promise<StreamProcessingStatus> => {
      let geminiMessageBuffer = '';
      const toolCallRequests: ToolCallRequestInfo[] = [];
      for await (const event of stream) {
        switch (event.type) {
          case ServerGeminiEventType.Thought:
            setThought(event.value);
            break;
          case ServerGeminiEventType.Content:
            geminiMessageBuffer = handleContentEvent(
              event.value,
              geminiMessageBuffer,
              userMessageTimestamp,
            );
            break;
          case ServerGeminiEventType.ToolCallRequest:
            toolCallRequests.push(event.value);
            // NEW: Track that this tool was announced
            announcedToolCallsRef.current.set(event.value.callId, {
              name: event.value.name,
              announced: Date.now(),
            });
            break;
          case ServerGeminiEventType.UserCancelled:
            handleUserCancelledEvent(userMessageTimestamp);
            break;
          case ServerGeminiEventType.Error:
            handleErrorEvent(event.value, userMessageTimestamp);
            break;
          case ServerGeminiEventType.ChatCompressed:
            handleChatCompressionEvent(event.value);
            break;
<<<<<<< HEAD
=======
          case ServerGeminiEventType.UsageMetadata:
            console.log(
              '[useGeminiStream] 📊 USAGE EVENT RECEIVED:',
              JSON.stringify(event.value, null, 2),
            );
            // Token counting is handled by uiTelemetryService in main branch
            break;
>>>>>>> c0e2903a
          case ServerGeminiEventType.ToolCallConfirmation:
          case ServerGeminiEventType.ToolCallResponse:
            // do nothing
            break;
          default: {
            // enforces exhaustive switch-case
            const unreachable: never = event;
            return unreachable;
          }
        }
      }
      if (turnCancelledRef.current) {
        // Stop processing further events once the user has cancelled.
        return StreamProcessingStatus.UserCancelled;
      }

      if (toolCallRequests.length > 0) {
        scheduleToolCalls(toolCallRequests, signal);
      }
      return StreamProcessingStatus.Completed;
    },
    [
      handleContentEvent,
      handleUserCancelledEvent,
      handleErrorEvent,
      scheduleToolCalls,
      handleChatCompressionEvent,
    ],
  );

  const submitQuery = useCallback(
    async (
      query: PartListUnion,
      options?: {
        isContinuation?: boolean;
        isCancellation?: boolean;
      },
    ) => {
      // Check if we're in the grace period after cancellation
      if (cancelledTurnRef.current && !options?.isCancellation) {
        addItem(
          {
            type: MessageType.INFO,
            text: 'Please wait a moment for the cancellation to complete...',
          },
          Date.now(),
        );
        return;
      }

      if (
        (streamingState === StreamingState.Responding ||
          streamingState === StreamingState.WaitingForConfirmation) &&
        !options?.isContinuation
      )
        return;

      const userMessageTimestamp = Date.now();
      setShowHelp(false);

      abortControllerRef.current = new AbortController();
      const abortSignal = abortControllerRef.current.signal;
      turnCancelledRef.current = false;

      // Clear any previous cancellation tracking
      if (!options?.isCancellation) {
        cancelledToolIdsRef.current.clear();
      }

      const { queryToSend, shouldProceed } = await prepareQueryForGemini(
        query,
        userMessageTimestamp,
        abortSignal,
      );

      if (!shouldProceed || queryToSend === null) {
        return;
      }

      setIsResponding(true);
      setInitError(null);

      try {
        const stream = geminiClient.sendMessageStream(queryToSend, abortSignal);

        const processingStatus = await processGeminiStreamEvents(
          stream,
          userMessageTimestamp,
          abortSignal,
        );

        if (processingStatus === StreamProcessingStatus.UserCancelled) {
          return;
        }

        if (pendingHistoryItemRef.current) {
          addItem(pendingHistoryItemRef.current, userMessageTimestamp);
          setPendingHistoryItem(null);
        }
      } catch (err: unknown) {
        if (err instanceof UnauthorizedError) {
          onAuthError();
        } else if (!isNodeError(err) || err.name !== 'AbortError') {
          addItem(
            {
              type: MessageType.ERROR,
              text: parseAndFormatApiError(
                getErrorMessage(err) || 'Unknown error',
                config.getContentGeneratorConfig().authType,
                undefined,
                config.getModel(),
                DEFAULT_GEMINI_FLASH_MODEL,
              ),
            },
            userMessageTimestamp,
          );
        }
      } finally {
        setIsResponding(false);
      }
    },
    [
      streamingState,
      setShowHelp,
      prepareQueryForGemini,
      processGeminiStreamEvents,
      pendingHistoryItemRef,
      addItem,
      setPendingHistoryItem,
      setInitError,
      geminiClient,
      onAuthError,
      config,
    ],
  );

  const handleCompletedTools = useCallback(
    async (completedToolCallsFromScheduler: TrackedToolCall[]) => {
      if (isResponding) {
        return;
      }

      const completedAndReadyToSubmitTools =
        completedToolCallsFromScheduler.filter(
          (
            tc: TrackedToolCall,
          ): tc is TrackedCompletedToolCall | TrackedCancelledToolCall => {
            const isTerminalState =
              tc.status === 'success' ||
              tc.status === 'error' ||
              tc.status === 'cancelled';

            if (isTerminalState) {
              const completedOrCancelledCall = tc as
                | TrackedCompletedToolCall
                | TrackedCancelledToolCall;
              return (
                completedOrCancelledCall.response?.responseParts !== undefined
              );
            }
            return false;
          },
        );

      // Finalize any client-initiated tools as soon as they are done.
      const clientTools = completedAndReadyToSubmitTools.filter(
        (t) => t.request.isClientInitiated,
      );
      if (clientTools.length > 0) {
        markToolsAsSubmitted(clientTools.map((t) => t.request.callId));
      }

      // Identify new, successful save_memory calls that we haven't processed yet.
      const newSuccessfulMemorySaves = completedAndReadyToSubmitTools.filter(
        (t) =>
          t.request.name === 'save_memory' &&
          t.status === 'success' &&
          !processedMemoryToolsRef.current.has(t.request.callId),
      );

      if (newSuccessfulMemorySaves.length > 0) {
        // Perform the refresh only if there are new ones.
        void performMemoryRefresh();
        // Mark them as processed so we don't do this again on the next render.
        newSuccessfulMemorySaves.forEach((t) =>
          processedMemoryToolsRef.current.add(t.request.callId),
        );
      }

      const geminiTools = completedAndReadyToSubmitTools.filter(
        (t) => !t.request.isClientInitiated,
      );

      if (geminiTools.length === 0) {
        return;
      }

      // If all the tools were cancelled, don't submit a response to Gemini.
      const allToolsCancelled = geminiTools.every(
        (tc) => tc.status === 'cancelled',
      );

      if (allToolsCancelled) {
        if (geminiClient) {
          // We need to manually add the function responses to the history
          // so the model knows the tools were cancelled.
          const responsesToAdd = geminiTools.flatMap(
            (toolCall) => toolCall.response.responseParts,
          );
          const combinedParts: Part[] = [];
          for (const response of responsesToAdd) {
            if (Array.isArray(response)) {
              combinedParts.push(...response);
            } else if (typeof response === 'string') {
              combinedParts.push({ text: response });
            } else {
              combinedParts.push(response);
            }
          }
          geminiClient.addHistory({
            role: 'user',
            parts: combinedParts,
          });
        }

        const callIdsToMarkAsSubmitted = geminiTools.map(
          (toolCall) => toolCall.request.callId,
        );
        markToolsAsSubmitted(callIdsToMarkAsSubmitted);
        return;
      }

      const responsesToSend: PartListUnion[] = geminiTools.map((toolCall) => {
        // Ensure the response is properly formatted with the callId
        const response: PartListUnion = toolCall.response.responseParts;

        // Enhanced debug logging
        onDebugMessage(
          `[RESPONSE_DEBUG] Processing ${toolCall.request.name} (${toolCall.request.callId})`,
        );
        onDebugMessage(
          `[RESPONSE_DEBUG] responseParts type: ${typeof response}, isArray: ${Array.isArray(response)}`,
        );
        if (response) {
          onDebugMessage(
            `[RESPONSE_DEBUG] responseParts content: ${JSON.stringify(response).substring(0, 300)}`,
          );
        }

        // Debug logging for multiple tool responses
        if (geminiTools.length > 1) {
          onDebugMessage(
            `Processing tool response for ${toolCall.request.name} (${toolCall.request.callId}), type: ${typeof response}, isArray: ${Array.isArray(response)}`,
          );
          if (response && typeof response === 'object') {
            onDebugMessage(
              `Response structure: ${JSON.stringify(response).substring(0, 200)}`,
            );
          }
        }

        // Additional debug for tool call ID tracking
        onDebugMessage(
          `[TOOL_ID_DEBUG] Processing ${toolCall.request.name} with callId: ${toolCall.request.callId}`,
        );

        // If it's already a functionResponse, ensure it has the correct id
        if (Array.isArray(response)) {
          return response.map((part) => {
            if (
              part &&
              typeof part === 'object' &&
              'functionResponse' in part
            ) {
              // Ensure the functionResponse has the correct id
              const finalId =
                part.functionResponse?.id || toolCall.request.callId;
              onDebugMessage(
                `[TOOL_ID_DEBUG] Array part - Setting ID for ${part.functionResponse?.name}: ${finalId}`,
              );
              return {
                functionResponse: {
                  ...part.functionResponse,
                  id: finalId,
                },
              } as Part;
            }
            return part;
          });
        } else if (
          response &&
          typeof response === 'object' &&
          'functionResponse' in response
        ) {
          // Single functionResponse object (Part with functionResponse property)
          const responsePart = response as Part;
          const finalId =
            responsePart.functionResponse?.id || toolCall.request.callId;
          onDebugMessage(
            `[TOOL_ID_DEBUG] Single part - Setting ID for ${responsePart.functionResponse?.name}: ${finalId}`,
          );
          return {
            functionResponse: {
              ...responsePart.functionResponse,
              id: finalId,
            },
          } as Part;
        } else if (typeof response === 'string') {
          // If it's a string, wrap it in a functionResponse
          onDebugMessage(
            `[TOOL_ID_DEBUG] String response - Creating functionResponse for ${toolCall.request.name} with ID: ${toolCall.request.callId}`,
          );
          return {
            functionResponse: {
              id: toolCall.request.callId,
              name: toolCall.request.name,
              response: { output: response } as Record<string, unknown>,
            },
          } as Part;
        }

        // Return as-is if it's not a functionResponse (shouldn't happen with proper tool execution)
        onDebugMessage(
          `WARNING: Tool response for ${toolCall.request.name} is not in expected format: ${JSON.stringify(response).substring(0, 100)}`,
        );

        // Emergency fallback: if response has any structure, try to ensure it has an ID
        if (response && typeof response === 'object') {
          onDebugMessage(
            `[EMERGENCY] Attempting to fix response structure for ${toolCall.request.name}`,
          );
          // Check if it's a Part array that we missed
          if (Array.isArray(response)) {
            return response.map((part) => {
              if (
                part &&
                typeof part === 'object' &&
                'functionResponse' in part &&
                !part.functionResponse?.id
              ) {
                onDebugMessage(
                  `[EMERGENCY] Found functionResponse without ID in array, adding: ${toolCall.request.callId}`,
                );
                return {
                  functionResponse: {
                    ...part.functionResponse,
                    id: toolCall.request.callId,
                    name: part.functionResponse.name || toolCall.request.name,
                  },
                } as Part;
              }
              return part;
            });
          }
          // Check if it's a bare functionResponse without wrapper
          if ('response' in response && !('functionResponse' in response)) {
            onDebugMessage(
              `[EMERGENCY] Found bare response object, wrapping with functionResponse`,
            );
            return {
              functionResponse: {
                id: toolCall.request.callId,
                name: toolCall.request.name,
                response:
                  (response as { response: Record<string, unknown> })
                    .response || (response as Record<string, unknown>),
              },
            } as Part;
          }
        }

        return response;
      });
      const callIdsToMarkAsSubmitted = geminiTools.map(
        (toolCall) => toolCall.request.callId,
      );

      markToolsAsSubmitted(callIdsToMarkAsSubmitted);

      // Clear announced tools tracking after successful submission
      callIdsToMarkAsSubmitted.forEach((id) => {
        announcedToolCallsRef.current.delete(id);
      });

      // Clear cancellation state if all tools are complete
      if (announcedToolCallsRef.current.size === 0) {
        cancelledTurnRef.current = false;
        cancelledToolIdsRef.current.clear();
        if (gracePeriodTimeoutRef.current) {
          clearTimeout(gracePeriodTimeoutRef.current);
          gracePeriodTimeoutRef.current = null;
        }
      }

      const mergedResponses = mergePartListUnions(responsesToSend);
      if (geminiTools.length > 1) {
        onDebugMessage(
          `Submitting merged tool responses: ${JSON.stringify(mergedResponses).substring(0, 300)}`,
        );
      }

      // Debug: Verify all function responses have IDs
      onDebugMessage(`[TOOL_ID_DEBUG] Final merged responses before submit:`);
      if (Array.isArray(mergedResponses)) {
        (mergedResponses as Part[]).forEach((part: Part, idx: number) => {
          if (
            part &&
            typeof part === 'object' &&
            'functionResponse' in part &&
            part.functionResponse
          ) {
            onDebugMessage(
              `[TOOL_ID_DEBUG] Part ${idx}: ${part.functionResponse.name} has ID: ${part.functionResponse.id}`,
            );

            // Final safety check: ensure ID exists
            if (!part.functionResponse.id) {
              onDebugMessage(
                `[CRITICAL] Missing ID for ${part.functionResponse.name}, this will cause an error!`,
              );
              // Try to find the corresponding tool call to get the ID
              const matchingTool = geminiTools.find(
                (t) => t.request.name === part.functionResponse?.name,
              );
              if (matchingTool) {
                onDebugMessage(
                  `[CRITICAL] Found matching tool, adding ID: ${matchingTool.request.callId}`,
                );
                part.functionResponse.id = matchingTool.request.callId;
              }
            }
          }
        });
      } else {
        onDebugMessage(
          `[TOOL_ID_DEBUG] mergedResponses is not an array: ${typeof mergedResponses}`,
        );
      }

      submitQuery(mergedResponses, {
        isContinuation: true,
      });
    },
    [
      isResponding,
      submitQuery,
      markToolsAsSubmitted,
      geminiClient,
      performMemoryRefresh,
<<<<<<< HEAD
=======
      onDebugMessage,
>>>>>>> c0e2903a
    ],
  );

  const pendingHistoryItems = [
    pendingHistoryItemRef.current,
    pendingToolCallGroupDisplay,
  ].filter((i) => i !== undefined && i !== null);

  useEffect(() => {
    const saveRestorableToolCalls = async () => {
      if (!config.getCheckpointingEnabled()) {
        return;
      }
      const restorableToolCalls = toolCalls.filter(
        (toolCall) =>
          (toolCall.request.name === 'replace' ||
            toolCall.request.name === 'write_file') &&
          toolCall.status === 'awaiting_approval',
      );

      if (restorableToolCalls.length > 0) {
        const checkpointDir = config.getProjectTempDir()
          ? path.join(config.getProjectTempDir(), 'checkpoints')
          : undefined;

        if (!checkpointDir) {
          return;
        }

        try {
          await fs.mkdir(checkpointDir, { recursive: true });
        } catch (error) {
          if (!isNodeError(error) || error.code !== 'EEXIST') {
            onDebugMessage(
              `Failed to create checkpoint directory: ${getErrorMessage(error)}`,
            );
            return;
          }
        }

        for (const toolCall of restorableToolCalls) {
          const filePath = toolCall.request.args['file_path'] as string;
          if (!filePath) {
            onDebugMessage(
              `Skipping restorable tool call due to missing file_path: ${toolCall.request.name}`,
            );
            continue;
          }

          try {
            let commitHash = await gitService?.createFileSnapshot(
              `Snapshot for ${toolCall.request.name}`,
            );

            if (!commitHash) {
              commitHash = await gitService?.getCurrentCommitHash();
            }

            if (!commitHash) {
              onDebugMessage(
                `Failed to create snapshot for ${filePath}. Skipping restorable tool call.`,
              );
              continue;
            }

            const timestamp = new Date()
              .toISOString()
              .replace(/:/g, '-')
              .replace(/\./g, '_');
            const toolName = toolCall.request.name;
            const fileName = path.basename(filePath);
            const toolCallWithSnapshotFileName = `${timestamp}-${fileName}-${toolName}.json`;
            const clientHistory = await geminiClient?.getHistory();
            const toolCallWithSnapshotFilePath = path.join(
              checkpointDir,
              toolCallWithSnapshotFileName,
            );

            await fs.writeFile(
              toolCallWithSnapshotFilePath,
              JSON.stringify(
                {
                  history,
                  clientHistory,
                  toolCall: {
                    name: toolCall.request.name,
                    args: toolCall.request.args,
                  },
                  commitHash,
                  filePath,
                },
                null,
                2,
              ),
            );
          } catch (error) {
            onDebugMessage(
              `Failed to write restorable tool call file: ${getErrorMessage(
                error,
              )}`,
            );
          }
        }
      }
    };
    saveRestorableToolCalls();
  }, [toolCalls, config, onDebugMessage, gitService, history, geminiClient]);

  return {
    streamingState,
    submitQuery,
    initError,
    pendingHistoryItems,
    thought,
    isInGracePeriod: cancelledTurnRef.current,
  };
};<|MERGE_RESOLUTION|>--- conflicted
+++ resolved
@@ -55,10 +55,7 @@
   TrackedCompletedToolCall,
   TrackedCancelledToolCall,
 } from './useReactToolScheduler.js';
-<<<<<<< HEAD
-=======
 import { getProviderManager } from '../../providers/providerManagerInstance.js';
->>>>>>> c0e2903a
 
 export function mergePartListUnions(list: PartListUnion[]): PartListUnion {
   const resultParts: PartListUnion = [];
@@ -113,8 +110,6 @@
     useStateAndRef<HistoryItemWithoutId | null>(null);
   const processedMemoryToolsRef = useRef<Set<string>>(new Set());
   const logger = useLogger();
-<<<<<<< HEAD
-=======
 
   // NEW: Track announced tool calls and cancellation state
   const announcedToolCallsRef = useRef<
@@ -123,7 +118,6 @@
   const cancelledTurnRef = useRef(false);
   const gracePeriodTimeoutRef = useRef<NodeJS.Timeout | null>(null);
   const cancelledToolIdsRef = useRef<Set<string>>(new Set());
->>>>>>> c0e2903a
   const gitService = useMemo(() => {
     if (!config.getProjectRoot()) {
       return;
@@ -621,8 +615,6 @@
           case ServerGeminiEventType.ChatCompressed:
             handleChatCompressionEvent(event.value);
             break;
-<<<<<<< HEAD
-=======
           case ServerGeminiEventType.UsageMetadata:
             console.log(
               '[useGeminiStream] 📊 USAGE EVENT RECEIVED:',
@@ -630,7 +622,6 @@
             );
             // Token counting is handled by uiTelemetryService in main branch
             break;
->>>>>>> c0e2903a
           case ServerGeminiEventType.ToolCallConfirmation:
           case ServerGeminiEventType.ToolCallResponse:
             // do nothing
@@ -1080,10 +1071,7 @@
       markToolsAsSubmitted,
       geminiClient,
       performMemoryRefresh,
-<<<<<<< HEAD
-=======
       onDebugMessage,
->>>>>>> c0e2903a
     ],
   );
 
