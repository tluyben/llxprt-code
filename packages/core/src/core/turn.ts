--- conflicted
+++ resolved
@@ -131,8 +131,6 @@
   value: ChatCompressionInfo | null;
 };
 
-<<<<<<< HEAD
-=======
 export type ServerGeminiUsageMetadataEvent = {
   type: GeminiEventType.UsageMetadata;
   value: {
@@ -142,8 +140,6 @@
     cachedContentTokenCount?: number;
   };
 };
-
->>>>>>> c0e2903a
 // The original union type, now composed of the individual types
 export type ServerGeminiStreamEvent =
   | ServerGeminiContentEvent
@@ -153,12 +149,8 @@
   | ServerGeminiUserCancelledEvent
   | ServerGeminiErrorEvent
   | ServerGeminiChatCompressedEvent
-<<<<<<< HEAD
-  | ServerGeminiThoughtEvent;
-=======
   | ServerGeminiThoughtEvent
   | ServerGeminiUsageMetadataEvent;
->>>>>>> c0e2903a
 
 // A turn manages the agentic loop turn within the server context.
 export class Turn {
